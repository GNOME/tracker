--- conflicted
+++ resolved
@@ -1,8 +1,7 @@
 <?xml version="1.0" encoding="UTF-8"?>
 
 <node name="/">
-<<<<<<< HEAD
-  <interface name="org.freedesktop.Tracker.Miner">
+  <interface name="org.freedesktop.Tracker1.Miner">
     <annotation name="org.freedesktop.DBus.GLib.CSymbol" value="tracker_miner_dbus"/>
     <method name="GetName">
       <annotation name="org.freedesktop.DBus.GLib.Async" value="true"/>
@@ -21,10 +20,6 @@
       <arg type="d" name="progress" direction="out" />
     </method>
     <method name="GetPauseDetails">
-=======
-  <interface name="org.freedesktop.Tracker1.Miner.FS">
-    <method name="Pause">
->>>>>>> e40100bd
       <annotation name="org.freedesktop.DBus.GLib.Async" value="true"/>
       <arg type="as" name="pause_applications" direction="out" />
       <arg type="as" name="pause_reasons" direction="out" />
