include $(top_srcdir)/Makefile.decl

INCLUDES =								\
	-Wall								\
	-DSHAREDIR=\""$(datadir)"\"					\
	-DPKGLIBDIR=\""$(libdir)/tracker"\"				\
	-DLOCALEDIR=\""$(localedir)"\" 					\
	-DLIBEXEC_PATH=\""$(libexecdir)"\"				\
	-DG_LOG_DOMAIN=\"Tracker\"					\
	-DTRACKER_COMPILATION						\
	-I$(top_srcdir)/src						\
	$(WARN_CFLAGS)							\
	$(GMODULE_CFLAGS)						\
	$(PANGO_CFLAGS)							\
	$(DBUS_CFLAGS)							\
	$(GCOV_CFLAGS)

libexec_PROGRAMS = tracker-miner-fs

tracker_miner_fs_SOURCES =						\
<<<<<<< HEAD
	tracker-config.c						\
	tracker-config.h						\
	tracker-miner-applications.c					\
	tracker-miner-applications.h					\
	tracker-miner-files.c						\
	tracker-miner-files.h						\
	tracker-miner-main.c
=======
	$(marshal_sources)						\
	$(dbus_sources)							\
	tracker-config.c						\
	tracker-config.h						\
	tracker-crawler.c						\
	tracker-crawler.h						\
	tracker-dbus.h							\
	tracker-indexer.c						\
	tracker-indexer.h						\
	tracker-indexer-module.c					\
	tracker-indexer-module.h					\
	tracker-main.c							\
	tracker-miner.c							\
	tracker-miner.h							\
	tracker-monitor.c						\
	tracker-monitor.h						\
	tracker-processor.c						\
	tracker-processor.h						\
	tracker-removable-device.c					\
	tracker-removable-device.h					\
	tracker-status.c						\
	tracker-status.h						\
	tracker-thumbnailer.c						\
	tracker-thumbnailer.h						\
	tracker-utils.c							\
	tracker-utils.h							\
	tracker-volume-cleanup.c					\
	tracker-volume-cleanup.h
>>>>>>> e40100bd

tracker_miner_fs_LDADD =						\
	$(top_builddir)/src/libtracker-data/libtracker-data.la		\
	$(top_builddir)/src/libtracker-db/libtracker-db.la 		\
	$(top_builddir)/src/libtracker-common/libtracker-common.la 	\
	$(top_builddir)/src/libtracker/libtrackerclient-@TRACKER_API_VERSION@.la \
	$(top_builddir)/src/libstemmer/libstemmer.la	 		\
	$(top_builddir)/src/libinotify/libinotify.la			\
	$(top_builddir)/src/libtracker-miner/libtracker-miner.la	\
	$(tracker_store_win_libs)					\
	$(DBUS_LIBS)							\
	$(GMODULE_LIBS)							\
	$(GTHREAD_LIBS)							\
	$(PANGO_LIBS)							\
	$(GIO_LIBS)							\
	$(GCOV_LIBS)							\
	$(GLIB2_LIBS)							\
	-lz								\
	-lm

marshal_sources =							\
	tracker-marshal.h						\
	tracker-marshal.c

dbus_sources = 								\
	tracker-miner-glue.h						\
	tracker-extract-client.h

tracker-marshal.h: tracker-marshal.list
	$(GLIB_GENMARSHAL) $< --prefix=tracker_marshal --header > $@

tracker-marshal.c: tracker-marshal.list
	echo "#include \"tracker-marshal.h\"" > $@ &&			\
	$(GLIB_GENMARSHAL) $< --prefix=tracker_marshal --body >> $@

%-glue.h: $(top_srcdir)/data/dbus/%.xml
	$(DBUSBINDINGTOOL) --mode=glib-server --output=$@ --prefix=$(subst -,_,$*) $^

%-client.h: $(top_srcdir)/data/dbus/%.xml
	$(DBUSBINDINGTOOL) --mode=glib-client --output=$@ --prefix=$(subst -,_,$*) $^

BUILT_SOURCES = 							\
	$(marshal_sources)						\
	$(dbus_sources)

CLEANFILES = $(BUILT_SOURCES)

EXTRA_DIST = tracker-marshal.list<|MERGE_RESOLUTION|>--- conflicted
+++ resolved
@@ -18,7 +18,6 @@
 libexec_PROGRAMS = tracker-miner-fs
 
 tracker_miner_fs_SOURCES =						\
-<<<<<<< HEAD
 	tracker-config.c						\
 	tracker-config.h						\
 	tracker-miner-applications.c					\
@@ -26,36 +25,6 @@
 	tracker-miner-files.c						\
 	tracker-miner-files.h						\
 	tracker-miner-main.c
-=======
-	$(marshal_sources)						\
-	$(dbus_sources)							\
-	tracker-config.c						\
-	tracker-config.h						\
-	tracker-crawler.c						\
-	tracker-crawler.h						\
-	tracker-dbus.h							\
-	tracker-indexer.c						\
-	tracker-indexer.h						\
-	tracker-indexer-module.c					\
-	tracker-indexer-module.h					\
-	tracker-main.c							\
-	tracker-miner.c							\
-	tracker-miner.h							\
-	tracker-monitor.c						\
-	tracker-monitor.h						\
-	tracker-processor.c						\
-	tracker-processor.h						\
-	tracker-removable-device.c					\
-	tracker-removable-device.h					\
-	tracker-status.c						\
-	tracker-status.h						\
-	tracker-thumbnailer.c						\
-	tracker-thumbnailer.h						\
-	tracker-utils.c							\
-	tracker-utils.h							\
-	tracker-volume-cleanup.c					\
-	tracker-volume-cleanup.h
->>>>>>> e40100bd
 
 tracker_miner_fs_LDADD =						\
 	$(top_builddir)/src/libtracker-data/libtracker-data.la		\
